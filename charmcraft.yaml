# Copyright 2025 Canonical Ltd.
# See LICENSE file for licensing details.

# This file configures Charmcraft.
# See https://juju.is/docs/sdk/charmcraft-config for guidance.

name: opentelemetry-collector
type: charm
subordinate: true
summary: Vendor-agnostic way to receive, process and export telemetry data.
description: |
  The OpenTelemetry Collector offers a vendor-agnostic implementation on how to receive,
  process and export telemetry data. In addition, it removes the need to run, operate and
  maintain multiple agents/collectors in order to support open-source telemetry data formats
  (e.g. Jaeger, Prometheus, etc.) to multiple open-source or commercial back-ends.

links:
  # documentation: https://discourse.charmhub.io/
  website: https://charmhub.io/opentelemetry-collector
  source: https://github.com/canonical/opentelemetry-collector-operator
  issues: https://github.com/canonical/opentelemetry-collector-operator/issues

assumes:
  - juju >= 3.6

platforms:
  ubuntu@22.04:amd64:
  ubuntu@22.04:arm64:
  ubuntu@24.04:amd64:
  ubuntu@24.04:arm64:

parts:
  charm:
    source: .
    plugin: uv
    build-packages: [git]
    build-snaps: [astral-uv]
    override-build: |
      craftctl default
      git describe --always > $CRAFT_PART_INSTALL/version
  cos-tool:
    plugin: dump
    source: https://github.com/canonical/cos-tool/releases/latest/download/cos-tool-${CRAFT_ARCH_BUILD_FOR}
    source-type: file
    permissions:
      - path: cos-tool-${CRAFT_ARCH_BUILD_FOR}
        mode: "755"

provides:
  grafana-dashboards-provider:
    interface: grafana_dashboard
    description: |
      Send own and aggregated dashboards to grafana.
  receive-loki-logs:
    interface: loki_push_api
    optional: true
    description: To receive logs by allowing Promtail instances to specify otelcol as their Loki address.
  receive-traces:
    interface: tracing
    optional: true
    description: Receive traces from other charms.
  receive-profiles:
    interface: profiling
    optional: true
    description: Receive profiles from other charms.

requires:
  juju-info:
    description: |
      `juju-info` provides basic compatibility with all charms.
      If all you want is /var/log logs and node_exporter metrics,
      this relation will be enough.
    interface: juju-info
    scope: container
  cos-agent:
    description: |
      `cos-agent` is a dedicated relation for the grafana agent machine
      charm. It will allow you to set up custom scrape jobs, fetch files
      from arbitrary locations, send alert rules, dashboards, etc.
    interface: cos_agent
    scope: container
    optional: true
  grafana-dashboards-consumer:
    interface: grafana_dashboard
    description: |
      Collect dashboards to be forwarded to grafana.
  metrics-endpoint:
    interface: prometheus_scrape
    optional: true
    description: To scrape other charms' metrics endpoints.
  send-remote-write:
    interface: prometheus_remote_write
    optional: true
    description: To forward collected metrics to a Prometheus backend.
  send-loki-logs:
    interface: loki_push_api
    optional: true
    description: To forward collected logs to a Loki backend.
  receive-ca-cert:
    interface: certificate_transfer
    optional: true
    description: |
      For otelcol to create a trusted (TLS) connection with servers
      it scrapes, pushes to, etc., it needs to trust the CA that signed
      the server it talks to. CA certs forwarded over this relation are
      installed in the root CA store.
  cloud-config:
    interface: grafana_cloud_config
    optional: true
    limit: 1
    description: Forward telemetry to another Observability stack (Grafana Cloud, COS, etc.).
  receive-server-cert:
    interface: tls-certificates
    optional: true
    limit: 1
    description: |
      Obtain a certificate from a CA.
      The charm sends a CSR over this relation and receives a signed certificate back.
      That is the cert that would be presented to incoming TLS connections.
  # TODO: remove limit once https://github.com/canonical/tempo-coordinator-k8s-operator/issues/168 is resolved
  send-traces:
    interface: tracing
    limit: 1
    optional: true
    description: Send traces to a charmed Tempo instance.
  send-charm-traces:
    interface: tracing
    limit: 1
    optional: true
    description: Send charm traces to a charmed Tempo instance.
  send-profiles:
    interface: profiling
    optional: true
    description: Send any received profiling data to other charms.

peers:
  peers:
    interface: otelcol_replica

config:
  options:
    processors:
      type: string
      description: |
        A global opentelemetry-collector "processors" config in YAML format, without the
        "processors:" top-level key. For example, to represent a "processors" section
        such as:

            processors:
              batch:
              memory_limiter:
                limit_mib: 4000

        you could use `juju config otelcol processors=@processors.yaml`, with:

            # processors.yaml
            batch:
            memory_limiter:
              limit_mib: 4000

        The provided processors section will be applied to all relevant pipelines.

        Reference: https://opentelemetry.io/docs/collector/configuration/#processors
    forward_alert_rules:
      description: >
        Toggle forwarding of alert rules.
      type: boolean
      default: true
    tls_insecure_skip_verify:
      description: |
        Flag to skip the validation of certificates from servers we connect to with TLS.
        If "true", self-signed certs can be used seamlessly; this setting will be applied
        to all the otelcol exporter configurations and any receivers which actively make
        requests to servers, e.g. the prometheus receiver scraping metrics endpoints.
      type: boolean
      default: false
    path_exclude:
      description: >
        Glob for a set of log files present in `/var/log` that should be ignored by OpenTelemetry Collector.

        For example, `/var/log/**/{app_one,app_two}.log` will result in the agent ignoring both
        `/var/log/app_one.log` and `/var/log/app_two.log`.
        
        To provide multiple path exclusion globs, separate with semicolons (;), such as
        `/var/log/app_one.log;/var/log/juju`.

        Note that the value you provide here is not interpreted as a path, but rather as a glob matcher.
        Specifically, if you want to exclude logs in the `/var/log/test` folder, you should set the
        config to `/var/log/test/**`.
      type: string
      default: ""
    # Tracing config options
    always_enable_zipkin:
      description: >
        Force-enable the receiver for the 'zipkin' protocol in OpenTelemetry Collector,
        even if there is no integration currently requesting it.
      type: boolean
      default: false
    always_enable_jaeger_grpc:
      description: >
        Force-enable the receiver for the 'jaeger_grpc' protocol in OpenTelemetry Collector,
        even if there is no integration currently requesting it.
      type: boolean
      default: false
    always_enable_jaeger_thrift_http:
      description: >
        Force-enable the receiver for the 'jaeger_thrift_http' protocol in OpenTelemetry Collector,
        even if there is no integration currently requesting it.
      type: boolean
      default: false
    max_elapsed_time_min:
      type: int
      default: 5
      description: |
        Maximum time in minutes to wait for the storage backend. After this time, data loss will occur.
    queue_size:
      type: int
      default: 1000
      description: |
        Maximum number of incoming batches of metrics, logs, traces the queue can accept.
        Ref: https://github.com/open-telemetry/opentelemetry-collector/blob/main/exporter/exporterhelper/README.md#configuration
    tracing_sampling_rate_charm:
      description: >
        This property defines the percentage of charm traces that are sent to the tracing backend.
        Setting it to 100 would mean all charm traces are kept, setting to 0 means charm traces
        aren't sent to the tracing backend at all. Anything outside of 0-100 range will be clamped
        to this range by OpenTelemetry Collector.
      type: float
      default: 100.0
    tracing_sampling_rate_workload:
      description: >
        This property defines the percentage of workload traces that are sent to the tracing backend.
        Setting it to 100 would mean all workload traces are kept, setting to 0 means workload traces
        aren't sent to the tracing backend at all. Anything outside of 0-100 range will be clamped
        to this range by OpenTelemetry Collector.
      type: float
      default: 1.0
    tracing_sampling_rate_error:
      description: >
        This property defines the percentage of error traces (from all sources) that are sent to the tracing backend.
        Setting it to 100 would mean all error traces are kept, setting to 0 means error traces
        aren't sent to the tracing backend at all. Anything outside of 0-100 range will be clamped
        to this range by OpenTelemetry Collector.
      type: float
      default: 100.0
    extra_alert_labels:
      description: >
        Comma separated key-value pairs of labels to be added to all alerts.
        This could be useful for differentiating between staging and production environments.
      type: string
    global_scrape_timeout:
      description: >
        How long to wait before timing out a scrape from a target.
        Supported units: y, w, d, h, m, s.
      type: string
      default: "10s"
    global_scrape_interval:
      description: >
        How frequently should instances be scraped.
        Supported units: y, w, d, h, m, s.
      type: string
      default: "1m"
<<<<<<< HEAD
    enable_debug_exporter_for_logs:
=======
    debug_exporter_for_logs:
>>>>>>> da41faaf
      description: >
        Add a debug exporter to the logs pipeline of the OpenTelemetry Collector config.
        
        WARNING: Using the debug exporter in a production environment is discouraged, as it will
        write all collected telemetry to stdout, i.e. to syslog, which is likely to cause log
        flooding. This can be avoided with the correct usage of the `path_exclude` config option.
      type: boolean
      default: false
<<<<<<< HEAD
    enable_debug_exporter_for_metrics:
=======
    debug_exporter_for_metrics:
>>>>>>> da41faaf
      description: >
        Add a debug exporter to the metrics pipeline of the OpenTelemetry Collector config.
        
        WARNING: Using the debug exporter in a production environment is discouraged, as it will
        write all collected telemetry to stdout, i.e. to syslog, which is likely to cause log
        flooding. This can be avoided with the correct usage of the `path_exclude` config option.
      type: boolean
      default: false
<<<<<<< HEAD
    enable_debug_exporter_for_traces:
=======
    debug_exporter_for_traces:
>>>>>>> da41faaf
      description: >
        Add a debug exporter to the traces pipeline of the OpenTelemetry Collector config.
        
        WARNING: Using the debug exporter in a production environment is discouraged, as it will
        write all collected telemetry to stdout, i.e. to syslog, which is likely to cause log
        flooding. This can be avoided with the correct usage of the `path_exclude` config option.
      type: boolean
      default: false

actions:
  reconcile:
    description: >
      Regenerate the world state from scratch. This includes the configuration file,
      but also relation data set by the charm.<|MERGE_RESOLUTION|>--- conflicted
+++ resolved
@@ -260,11 +260,7 @@
         Supported units: y, w, d, h, m, s.
       type: string
       default: "1m"
-<<<<<<< HEAD
-    enable_debug_exporter_for_logs:
-=======
     debug_exporter_for_logs:
->>>>>>> da41faaf
       description: >
         Add a debug exporter to the logs pipeline of the OpenTelemetry Collector config.
         
@@ -273,11 +269,7 @@
         flooding. This can be avoided with the correct usage of the `path_exclude` config option.
       type: boolean
       default: false
-<<<<<<< HEAD
-    enable_debug_exporter_for_metrics:
-=======
     debug_exporter_for_metrics:
->>>>>>> da41faaf
       description: >
         Add a debug exporter to the metrics pipeline of the OpenTelemetry Collector config.
         
@@ -286,11 +278,7 @@
         flooding. This can be avoided with the correct usage of the `path_exclude` config option.
       type: boolean
       default: false
-<<<<<<< HEAD
-    enable_debug_exporter_for_traces:
-=======
     debug_exporter_for_traces:
->>>>>>> da41faaf
       description: >
         Add a debug exporter to the traces pipeline of the OpenTelemetry Collector config.
         
