--- conflicted
+++ resolved
@@ -140,12 +140,8 @@
             # on the stop hook, then it will be reverted by the reconciler on `peer_relation_*`
             # hooks. Instead of filtering out these hooks, we do everything in the remove hook.
             # https://documentation.ubuntu.com/juju/3.6/reference/hook/#remove
-<<<<<<< HEAD
-            self._remove()
-=======
             self._remove_node_exporter()
             self._remove_opentelemetry_collector()
->>>>>>> 12104193
             return
 
         self._reconcile()
@@ -463,39 +459,6 @@
                 except snap.SnapError as e:
                     raise SnapServiceError(f"Failed to start {snap_name}") from e
 
-<<<<<<< HEAD
-    def _remove(self):
-        """Coordinate snap and config file removal."""
-        manager = SingletonSnapManager(self.unit.name)
-        for snap_name in SnapMap.snaps():
-            snap_revision = SnapMap.get_revision(snap_name)
-            manager.unregister(snap_name, snap_revision)
-            if manager.is_used_by_other_units(snap_name):
-                if snap_name == "opentelemetry-collector":
-                    # Remove the config file for the unit
-                    config_filename = (
-                        f"{SnapRegistrationFile._normalize_name(self.unit.name)}.yaml"
-                    )
-                    config_path = LocalPath(os.path.join(CONFIG_FOLDER, config_filename))
-                    config_path.unlink()
-                    logger.info(f"Removed the opentelemetry-collector config file: {config_path}")
-            else:
-                # Remove the snap
-                self.unit.status = MaintenanceStatus(f"Uninstalling {snap_name} snap")
-                try:
-                    self.snap(snap_name).ensure(state=snap.SnapState.Absent)
-                except (snap.SnapError, SnapSpecError) as e:
-                    raise SnapInstallError(f"Failed to uninstall {snap_name}") from e
-                if snap_name == "opentelemetry-collector":
-                    # Remove the config dir
-                    shutil.rmtree(LocalPath(CONFIG_FOLDER))
-                    logger.info(
-                        f"Removed the opentelemetry-collector config folder: {CONFIG_FOLDER}"
-                    )
-
-            # TODO: Luca if the snap is used by other units, we should probably `ensure`
-            # that the max_revision is installed instead.
-=======
     def _remove_snap(self, snap_name: str):
         """Attempt to remove the snap."""
         self.unit.status = MaintenanceStatus(f"Uninstalling {snap_name} snap")
@@ -533,7 +496,6 @@
 
         # TODO: Luca if the snap is used by other units, we should probably `ensure`
         # that the max_revision is installed instead.
->>>>>>> 12104193
 
     def _configure_node_exporter_collectors(self):
         """Configure the node-exporter snap collectors."""
