#!/usr/bin/env python3
# Copyright 2025 Canonical Ltd.
# See LICENSE file for licensing details.
"""A Juju charm for OpenTelemetry Collector on machines."""

import logging
import os
import re
import shutil
import socket
import subprocess
from typing import Any, Dict, List, Mapping, Optional, cast

import ops
from charmlibs.pathops import LocalPath
from charms.grafana_agent.v0.cos_agent import COSAgentRequirer
from charms.operator_libs_linux.v2 import snap  # type: ignore
from cosl import JujuTopology, MandatoryRelationPairs
from ops import BlockedStatus, CharmBase, RelationChangedEvent
from ops.model import ActiveStatus, MaintenanceStatus, WaitingStatus
from tenacity import retry, stop_after_attempt, wait_fixed

import integrations
from config_builder import Component
from config_manager import ConfigManager
from constants import (
    CONFIG_FOLDER,
    DASHBOARDS_DEST_PATH,
    LOKI_RULES_DEST_PATH,
    METRICS_RULES_DEST_PATH,
    NODE_EXPORTER_DISABLED_COLLECTORS,
    NODE_EXPORTER_ENABLED_COLLECTORS,
    RECV_CA_CERT_FOLDER_PATH,
    SERVER_CERT_PATH,
    SERVER_CERT_PRIVATE_KEY_PATH,
)
from singleton_snap import SingletonSnapManager, SnapRegistrationFile
from snap_fstab import SnapFstab
from snap_management import (
    SnapInstallError,
    SnapMap,
    SnapServiceError,
    SnapSpecError,
    install_snap,
)

# Log messages can be retrieved using juju debug-log
logger = logging.getLogger(__name__)
VALID_LOG_LEVELS = ["info", "debug", "warning", "error", "critical"]


# TODO: move this method outside of charm.py together with the cos-agent integrations
def _filelog_receiver_config(
    include: List[str], exclude: List[str], attributes: Dict[str, Optional[str]]
) -> Dict[str, Any]:
    """Build the config for the filelog receiver."""
    config = {
        "include": include,
        "start_at": "beginning",
        "include_file_name": True,
        "include_file_path": True,
        "attributes": attributes,
        "operators": [
            # Add file name to 'filename' label
            {
                "type": "copy",
                "from": 'attributes["log.file.path"]',
                "to": 'attributes["filename"]',
            },
            # Add file path to `path` label
            {
                "type": "add",
                "field": "attributes.path",
                "value": 'EXPR(let lastSlashIndex = lastIndexOf(attributes["log.file.path"], "/"); attributes["log.file.path"][:lastSlashIndex])',
            },
        ],
    }
    if exclude:
        config["exclude"] = exclude
    return config


def is_tls_ready() -> bool:
    """Return True if the server cert and private key are present on disk."""
    return (
        LocalPath(SERVER_CERT_PATH).exists() and LocalPath(SERVER_CERT_PRIVATE_KEY_PATH).exists()
    )


def refresh_certs():
    """Run `update-ca-certificates` to refresh the trusted system certs."""
    subprocess.run(["update-ca-certificates", "--fresh"], check=True)


def hook() -> str:
    """Return Juju hook name."""
    return os.environ["JUJU_HOOK_NAME"]


def _get_missing_mandatory_relations(charm: CharmBase) -> Optional[str]:
    """Check whether mandatory relations are in place.

    The charm can use this information to set BlockedStatus.
    Without any matching outgoing relation, the collector could incur data loss.
    Incoming relations are evaluated with AND, while outgoing relations with OR.

    Returns:
        A string containing the missing relations in string format, or None if
        all the mandatory relation pairs are present.
    """
    relation_pairs = MandatoryRelationPairs(
        pairs={
            "cos-agent": [  # must be paired with:
                {"cloud-config"},  # or
                {"send-remote-write"},  # or
                {"send-loki-logs"},  # or
                {"grafana-dashboards-provider"},
            ],
            "juju-info": [  # must be paired with:
                {"cloud-config"},  # or
                {"send-remote-write"},  # or
                {"send-loki-logs"},
            ],
        }
    )
    active_relations = {name for name, relation in charm.model.relations.items() if relation}
    missing_str = relation_pairs.get_missing_as_str(*active_relations)
    return missing_str or None


class OpenTelemetryCollectorCharm(ops.CharmBase):
    """Charm the service."""

    def __init__(self, framework: ops.Framework):
        super().__init__(framework)
        if hook() == "install":  # FIXME: install is not enough, we also need upgrade
            self._install_snaps()
        elif hook() == "remove":
            # NOTE: We need to clean up the config file and uninstall the snap(s). If we do this
            # on the stop hook, then it will be reverted by the reconciler on `peer_relation_*`
            # hooks. Instead of filtering out these hooks, we do everything in the remove hook.
            # https://documentation.ubuntu.com/juju/3.6/reference/hook/#remove
            self._remove_node_exporter()
            self._remove_opentelemetry_collector()
            return

        self._reconcile()

    def _reconcile(self):
        insecure_skip_verify = cast(bool, self.config.get("tls_insecure_skip_verify"))
        topology = JujuTopology.from_charm(self)
        # NOTE: Only the leader aggregates alerts, to prevent duplication. COS Agent alerts
        # come from peer data, so the leader can access all of them, regardless where multiple
        # principals are located.
        if self.unit.is_leader():
            integrations.cleanup()

        # Integrate with TLS relations
        receive_ca_certs_hash = integrations.receive_ca_cert(
            self,
            recv_ca_cert_folder_path=LocalPath(RECV_CA_CERT_FOLDER_PATH),
            refresh_certs=refresh_certs,
        )
        server_cert_hash = integrations.receive_server_cert(
            self,
            server_cert_path=LocalPath(SERVER_CERT_PATH),
            private_key_path=LocalPath(SERVER_CERT_PRIVATE_KEY_PATH),
        )

        # Global scrape configs
        global_configs = {
            "global_scrape_interval": cast(str, self.config.get("global_scrape_interval")),
            "global_scrape_timeout": cast(str, self.config.get("global_scrape_timeout")),
        }
        for name, global_config in global_configs.items():
            pattern = r"^\d+[ywdhms]$"
            match = re.fullmatch(pattern, global_config)
            if not match:
                self.unit.status = BlockedStatus(
                    f"The {name} config requires format: '\\d+[ywdhms]'."
                )
                return

        # Create the config manager
        config_manager = ConfigManager(
            unit_name=self.unit.name,
            global_scrape_interval=global_configs["global_scrape_interval"],
            global_scrape_timeout=global_configs["global_scrape_timeout"],
            receiver_tls=is_tls_ready(),
            insecure_skip_verify=cast(bool, self.config.get("tls_insecure_skip_verify")),
            queue_size=cast(int, self.config.get("queue_size")),
            max_elapsed_time_min=cast(int, self.config.get("max_elapsed_time_min")),
        )

        # Tracing setup
        requested_tracing_protocols = integrations.receive_traces(self, tls=is_tls_ready())
        config_manager.add_traces_ingestion(requested_tracing_protocols)
        # Add default processors to traces
        config_manager.add_traces_processing(
            sampling_rate_charm=cast(float, self.config.get("tracing_sampling_rate_charm")),
            sampling_rate_workload=cast(float, self.config.get("tracing_sampling_rate_workload")),
            sampling_rate_error=cast(float, self.config.get("tracing_sampling_rate_error")),
        )
        if tracing_otlp_http_endpoint := integrations.send_traces(self):
            config_manager.add_traces_forwarding(tracing_otlp_http_endpoint)
            integrations.send_charm_traces(self)

        # COS Agent setup
        cos_agent = COSAgentRequirer(self, is_tracing_ready=lambda: True)
        cos_agent_relations = self.model.relations.get("cos-agent", [])
        # Trigger _on_relation_data_changed so that data from cos-agent is stored in the peer relation
        # TODO: instead of calling a private method, expose a public one in the COS Agent library
        for relation in cos_agent_relations:
            if not relation.units:
                continue
            changed_event = RelationChangedEvent(
                handle=self.handle,
                relation=relation,
                app=relation.app,
                unit=next(iter(relation.units)),  # subordinate relations only have one unit
            )
            cos_agent._on_relation_data_changed(changed_event)
        ## Node exporter metrics
        config_manager.config.add_component(
            Component.receiver,
            name="prometheus/node-exporter",
            config={
                "config": {
                    "scrape_configs": [
                        {
                            # This job name is overwritten with "otelcol" when remote-writing
                            "job_name": f"juju_{topology.identifier}_node-exporter",
                            "scrape_interval": "60s",
                            "static_configs": [
                                {
                                    "targets": [
                                        "0.0.0.0:9100"  # TODO: extract this node-exporter port somewhere
                                    ],
                                    "labels": {
                                        "instance": socket.getfqdn(),
                                        "juju_charm": topology.charm_name,
                                        "juju_model": topology.model,
                                        "juju_model_uuid": topology.model_uuid,
                                        "juju_application": topology.application,
                                    },
                                }
                            ],
                        }
                    ],
                }
            },
            pipelines=[f"metrics/{self.unit.name}"],
        )
        ## COS Agent metrics
        if cos_agent.metrics_jobs:
            config_manager.config.add_component(
                Component.receiver,
                f"prometheus/cos-agent/{self.unit.name}",
                {"config": {"scrape_configs": cos_agent.metrics_jobs}},
                pipelines=[f"metrics/{self.unit.name}"],
            )
        if self.unit.is_leader():
            integrations._add_alerts(
                alerts=cos_agent.metrics_alerts,
                dest_path=self.charm_dir.absolute().joinpath(METRICS_RULES_DEST_PATH),
            )
        ## COS Agent logs
        ### Connect logging snap endpoints
        for plug in cos_agent.snap_log_endpoints:
            try:
                self.snap("opentelemetry-collector").connect(
                    "logs", service=plug.owner, slot=plug.name
                )
            except snap.SnapError as e:
                logger.error(f"error connecting plug {plug} to opentelemetry-collector:logs")
                logger.error(e.message)
                # TODO: should we fail loudly and error?
        endpoint_owners = {
            endpoint.owner: {
                "juju_application": topology.application,
                "juju_unit": topology.unit,
            }
            for endpoint, topology in cos_agent.snap_log_endpoints_with_topology
        }
        otelcol_fstab = SnapFstab(
            LocalPath("/var/lib/snapd/mount/snap.opentelemetry-collector.fstab")
        )
        for fstab_entry in otelcol_fstab.entries:
            if fstab_entry.owner not in endpoint_owners.keys():
                continue

            config_manager.config.add_component(
                Component.receiver,
                f"filelog/{fstab_entry.owner}-{fstab_entry.relative_target}/{self.unit.name}",
                _filelog_receiver_config(
                    include=[
                        f"{fstab_entry.target}/**"
                        if fstab_entry
                        else "/snap/opentelemetry-collector/current/shared-logs/**"
                    ],
                    exclude=[],
                    attributes={
                        "job": f"{fstab_entry.owner}-{fstab_entry.relative_target}",
                        "juju_application": endpoint_owners[fstab_entry.owner]["juju_application"],
                        "juju_unit": endpoint_owners[fstab_entry.owner]["juju_unit"],
                        "juju_charm": topology.charm_name,  # type: ignore
                        "juju_model": topology.model,
                        "juju_model_uuid": topology.model_uuid,
                        "snap_name": fstab_entry.owner,
                    },
                ),
                pipelines=[f"logs/{self.unit.name}"],
            )
        ### Add /var/log scrape job
<<<<<<< HEAD
        # var_log_exclusions = cast(str, self.config.get("path_exclude")).split(",")
        # FIXME: removing /var/log scrape job to ease debugging in CI
=======
        var_log_exclusions = cast(str, self.config.get("path_exclude")).split(",")
        # NOTE: var-log is an expensive receiver, avoid duplicating it with a unit identifier
        config_manager.config.add_component(
            Component.receiver,
            "filelog/var-log",
            _filelog_receiver_config(
                include=["/var/log/**/*log"],
                exclude=var_log_exclusions,
                attributes={
                    "job": "opentelemetry-collector-var-log",
                    "juju_application": topology.application,
                    "juju_charm": topology.charm_name,
                    "juju_model": topology.model,
                    "juju_model_uuid": topology.model_uuid,
                    # NOTE: juju_unit is omitted to avoid a unit identifier in the receiver name
                    # NOTE: No snap_name attribute is necessary as these logs are not from a snap
                },
            ),
            pipelines=[f"logs/{self.unit.name}"],
        )
>>>>>>> 8b4143e0

        if self.unit.is_leader():
            integrations._add_alerts(
                alerts=cos_agent.logs_alerts,
                dest_path=self.charm_dir.absolute().joinpath(LOKI_RULES_DEST_PATH),
            )

        # Logs setup
        integrations.receive_loki_logs(self, tls=is_tls_ready())
        loki_endpoints = integrations.send_loki_logs(self)
        if self._has_incoming_logs_relation:
            config_manager.add_log_ingestion()
        config_manager.add_log_forwarding(loki_endpoints, insecure_skip_verify)

        # Metrics setup
        config_manager.add_self_scrape(
            identifier=topology.identifier,
            labels={
                "instance": f"{topology.identifier}_{topology.unit}",
                "juju_charm": topology.charm_name,
                "juju_model": topology.model,
                "juju_model_uuid": topology.model_uuid,
                "juju_application": topology.application,
                "juju_unit": topology.unit,
            },
        )
        # For now, the only incoming and outgoing metrics relations are remote-write/scrape
        metrics_consumer_jobs = integrations.scrape_metrics(self)
        config_manager.add_prometheus_scrape_jobs(metrics_consumer_jobs)
        if self._has_outgoing_metrics_relation:
            # This is conditional because otherwise remote_write.endpoints causes error on relation-broken
            remote_write_endpoints = integrations.send_remote_write(self)
            config_manager.add_remote_write(remote_write_endpoints)

        # Dashboards setup
        ## COS Agent dashboards
        integrations._add_dashboards(
            dashboards=cos_agent.dashboards,
            dest_path=LocalPath(self.charm_dir.absolute().joinpath(DASHBOARDS_DEST_PATH)),
        )
        integrations.forward_dashboards(self)

        # GrafanaCloudIntegrator setup
        cloud_integrator_data = integrations.cloud_integrator(self)
        config_manager.add_cloud_integrator(
            username=cloud_integrator_data.username,
            password=cloud_integrator_data.password,
            prometheus_url=cloud_integrator_data.prometheus_url,
            loki_url=cloud_integrator_data.loki_url,
            tempo_url=cloud_integrator_data.tempo_url,
        )

        # Add custom processors from Juju config
        if custom_processors := cast(str, self.config.get("processors")):
            config_manager.add_custom_processors(custom_processors)

        # Push the config and Push the config and deploy/update
        config_filename = f"{SnapRegistrationFile._normalize_name(self.unit.name)}.yaml"
        config_path = LocalPath(os.path.join(CONFIG_FOLDER, config_filename))
        config_path.parent.mkdir(parents=True, exist_ok=True)
        config_path.write_text(config_manager.config.build())

        # If the config file or any cert has changed, a change in the hash
        # will trigger a restart
        hash_file = LocalPath("/opt/otelcol_reload")
        old_hash = ""
        if hash_file.exists():
            old_hash = hash_file.read_text()
        current_hash = ",".join(
            [config_manager.config.hash, receive_ca_certs_hash, server_cert_hash]
        )
        if current_hash != old_hash:
            for snap_name in SnapMap.snaps():
                self.snap(snap_name).restart()

        # Set status
        if self._has_server_cert_relation and not is_tls_ready():
            # A tls relation to a CA was formed, but we didn't get the cert yet.
            self.snap("opentelemetry-collector").stop()
            self.unit.status = WaitingStatus("CSR sent; otelcol down while waiting for a cert")
            return
        # Start the otelcol snap in case it was stopped while waiting for certificates
        self.snap("opentelemetry-collector").start()

        for snap_name in SnapMap.snaps():
            snap_revision = SnapMap.get_revision(snap_name)
            installed_revision = max(SingletonSnapManager.get_revisions(snap_name))
            if snap_revision != installed_revision:
                logger.error(
                    f"Mismatching snap revisions for {snap_name}. "
                    f"The charm requested rev{snap_revision}, but a different app installed "
                    f"rev{installed_revision}. When multiple collector units require different "
                    "snap revisions, the newest one will be installed. "
                    "Please refresh this charm to a revision that uses the same snap as your "
                    "most-recently updated collector."
                )
                self.unit.status = BlockedStatus(f"Mismatching snap revisions for {snap_name}")
                return

        self._configure_node_exporter_collectors()
        self.unit.status = ActiveStatus()

        # Mandatory relation pairs
        if missing_relations := _get_missing_mandatory_relations(self):
            self.unit.status = BlockedStatus(missing_relations)

    def _install_snaps(self) -> None:
        manager = SingletonSnapManager(self.unit.name)

        for snap_name in SnapMap.snaps():
            snap_revision = SnapMap.get_revision(snap_name)
            manager.register(snap_name, snap_revision)
            if snap_revision >= max(manager.get_revisions(snap_name)):
                # Install the snap
                self.unit.status = MaintenanceStatus(f"Installing {snap_name} snap")
                install_snap(snap_name)
                # Start the snap
                self.unit.status = MaintenanceStatus(f"Starting {snap_name} snap")
                try:
                    self.snap(snap_name).start(enable=True)
                except snap.SnapError as e:
                    raise SnapServiceError(f"Failed to start {snap_name}") from e

    def _remove_snap(self, snap_name: str):
        """Attempt to remove the snap."""
        self.unit.status = MaintenanceStatus(f"Uninstalling {snap_name} snap")
        try:
            self.snap(snap_name).ensure(state=snap.SnapState.Absent)
        except (snap.SnapError, SnapSpecError) as e:
            raise SnapInstallError(f"Failed to uninstall {snap_name}") from e
        logger.info(f"{snap_name} snap was uninstalled")

    def _remove_node_exporter(self):
        """Coordinate node-exporter snap removal."""
        manager = SingletonSnapManager(self.unit.name)
        snap_name = "node-exporter"
        snap_revision = SnapMap.get_revision(snap_name)
        manager.unregister(snap_name, snap_revision)
        if not manager.is_used_by_other_units(snap_name):
            self._remove_snap(snap_name)

    def _remove_opentelemetry_collector(self):
        """Coordinate opentelemetry-collector snap and config file removal."""
        manager = SingletonSnapManager(self.unit.name)
        snap_name = "opentelemetry-collector"
        snap_revision = SnapMap.get_revision(snap_name)
        manager.unregister(snap_name, snap_revision)
        if manager.is_used_by_other_units(snap_name):
            config_filename = f"{SnapRegistrationFile._normalize_name(self.unit.name)}.yaml"
            config_path = LocalPath(os.path.join(CONFIG_FOLDER, config_filename))
            config_path.unlink()
            logger.info(f"removed the opentelemetry-collector config file: {config_path}")
            self.snap("opentelemetry-collector").restart()
        else:
            self._remove_snap(snap_name)
            shutil.rmtree(LocalPath(CONFIG_FOLDER))
            logger.info(f"removed the opentelemetry-collector config folder: {CONFIG_FOLDER}")

        # TODO: Luca if the snap is used by other units, we should probably `ensure`
        # that the max_revision is installed instead.

    def _configure_node_exporter_collectors(self):
        """Configure the node-exporter snap collectors."""
        configs = {
            "collectors": " ".join(list(NODE_EXPORTER_ENABLED_COLLECTORS)),
            "no-collectors": " ".join(list(NODE_EXPORTER_DISABLED_COLLECTORS)),
        }
        ne_snap = self.snap("node-exporter")
        self._set_snap_configs_with_retry(ne_snap, configs)

    # We use tenacity because .set() performs a HTTP request to the snapd server which is not always ready
    @retry(stop=stop_after_attempt(5), wait=wait_fixed(5))
    def _set_snap_configs_with_retry(self, snap, configs: Mapping[str, snap.JSONAble]):
        snap.set(configs)  # type: ignore

    def snap(self, snap_name: str) -> snap.Snap:
        """Return the snap object for the given snap.

        This method provides lazy initialization of snap objects, avoiding unnecessary
        calls to snapd until they're actually needed.
        """
        return snap.SnapCache()[snap_name]

    @property
    def _has_incoming_logs_relation(self) -> bool:
        return any(self.model.relations.get("receive-loki-logs", []))

    @property
    def _has_incoming_traces_relation(self) -> bool:
        return any(self.model.relations.get("receive-traces", []))

    @property
    def _has_outgoing_metrics_relation(self) -> bool:
        return any(self.model.relations.get("send-remote-write", []))

    @property
    def _has_server_cert_relation(self) -> bool:
        return any(self.model.relations.get("receive-server-cert", []))


if __name__ == "__main__":  # pragma: nocover
    ops.main(OpenTelemetryCollectorCharm)<|MERGE_RESOLUTION|>--- conflicted
+++ resolved
@@ -312,10 +312,6 @@
                 pipelines=[f"logs/{self.unit.name}"],
             )
         ### Add /var/log scrape job
-<<<<<<< HEAD
-        # var_log_exclusions = cast(str, self.config.get("path_exclude")).split(",")
-        # FIXME: removing /var/log scrape job to ease debugging in CI
-=======
         var_log_exclusions = cast(str, self.config.get("path_exclude")).split(",")
         # NOTE: var-log is an expensive receiver, avoid duplicating it with a unit identifier
         config_manager.config.add_component(
@@ -336,7 +332,6 @@
             ),
             pipelines=[f"logs/{self.unit.name}"],
         )
->>>>>>> 8b4143e0
 
         if self.unit.is_leader():
             integrations._add_alerts(
