--- conflicted
+++ resolved
@@ -508,49 +508,6 @@
         # Add COS agent alert rules
         _aggregate_alerts(cos_agent.metrics_alerts, metrics_rules_paths, forward_alert_rules)
         # TODO: Add COS agent logs
-<<<<<<< HEAD
-        # Connect logging snap endpoints
-        for plug in cos_agent.snap_log_endpoints:
-            try:
-                self.snap(opentelemetry_collector_snap_name).connect("logs", service=plug.owner, slot=plug.name)
-            except snap.SnapError as e:
-                logger.error(f"error connecting plug {plug} to grafana-agent:logs")
-                logger.error(e.message)
-        # Add COS agent loki log rules
-        endpoint_owners = {
-            endpoint.owner: {
-                "juju_application": topology.application,
-                "juju_unit": topology.unit,
-            }
-            for endpoint, topology in cos_agent.snap_log_endpoints_with_topology
-        }
-        otelcol_fstab = SnapFstab(Path("/var/lib/snapd/mount/snap.opentelemetry-collector.fstab"))
-        for fstab_entry in otelcol_fstab.entries:
-            if fstab_entry.owner not in endpoint_owners.keys():
-                continue
-
-            # TODO: check if any of this logging logic makes sense
-            self.otel_config.add_receiver(
-                f"filelog/{fstab_entry.owner}",  # maybe???
-                {
-                    "include": [
-                        f"{fstab_entry.target}/**"
-                        if fstab_entry
-                        else "/snap/opentelemetry-collector/current/shared-logs/**"
-                    ],
-                    "start_at": "beginning",
-                    "operators": {},
-                    # operators:
-                    #   - type: drop
-                    #     expression: ".*file is a directory.*"
-                    #   - type: structured_metadata
-                    #     metadata:
-                    #       filename: filename
-                    #   - type: labeldrop
-                    #     labels: ["filename"]
-                },
-            )
-=======
         # TODO: add filelog receiver (use otelcol-contrib distribution?) and then
         # uncomment logging-related setup.
         # # Connect logging snap endpoints
@@ -594,7 +551,6 @@
         #         },
         #         pipelines=["logs"],
         #     )
->>>>>>> 08943746
         _aggregate_alerts(cos_agent.logs_alerts, loki_rules_paths, forward_alert_rules)
         # TODO: Add COS agent dashboards
         forward_dashboards(self, cos_agent.dashboards)
