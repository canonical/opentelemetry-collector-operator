--- conflicted
+++ resolved
@@ -459,17 +459,9 @@
 
         # Add debug exporters from Juju config
         config_manager.add_debug_exporters(
-<<<<<<< HEAD
-            [
-                ("logs", cast(bool, self.config.get("enable_debug_exporter_for_logs"))),
-                ("metrics", cast(bool, self.config.get("enable_debug_exporter_for_metrics"))),
-                ("traces", cast(bool, self.config.get("enable_debug_exporter_for_traces"))),
-            ]
-=======
             cast(bool, self.config.get("debug_exporter_for_logs")),
             cast(bool, self.config.get("debug_exporter_for_metrics")),
             cast(bool, self.config.get("debug_exporter_for_traces")),
->>>>>>> da41faaf
         )
 
         # Add custom processors from Juju config
