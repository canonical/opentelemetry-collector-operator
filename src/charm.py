--- conflicted
+++ resolved
@@ -430,12 +430,8 @@
         )
         if current_hash != old_hash:
             for snap_name in SnapMap.snaps():
-<<<<<<< HEAD
-                self.snap(snap_name).restart()
+                self._restart_snap(self.snap(snap_name))
             hash_file.write_text(current_hash)
-=======
-                self._restart_snap(self.snap(snap_name))
->>>>>>> 4f11fd2a
 
         # Set status
         if self._has_server_cert_relation and not is_tls_ready():
