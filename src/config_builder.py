"""Helper module to build the configuration for OpenTelemetry Collector."""

import hashlib
import logging
from enum import Enum, unique
from typing import Any, Dict, List, Literal, Optional, Union

import yaml

from constants import INTERNAL_TELEMETRY_LOG_FILE, SERVER_CERT_PATH, SERVER_CERT_PRIVATE_KEY_PATH

logger = logging.getLogger(__name__)


def sha256(hashable: Union[str, bytes]) -> str:
    """Generate a SHA-256 hash of the input.

    This function provides a consistent, repeatable hash value for the input,
    unlike Python's built-in hash() which may vary between Python processes.

    Args:
        hashable: Input to be hashed. If a string, will be encoded to bytes.

    Returns:
        str: A hexadecimal string representing the SHA-256 hash of the input.
    """
    if isinstance(hashable, str):
        hashable = hashable.encode("utf-8")
    return hashlib.sha256(hashable).hexdigest()


# TODO: inherit enum.StrEnum when jammy is no longer supported.
# https://docs.python.org/3/library/enum.html#enum.StrEnum
@unique
class Port(int, Enum):
    """Ports used by the OpenTelemetry Collector."""

    loki_http = 3500
    """HTTP endpoint for Loki log ingestion."""
    otlp_grpc = 4317
    """gRPC endpoint for OTLP protocol"""
    otlp_http = 4318
    """HTTP endpoint for OTLP protocol"""
    metrics = 8888
    """Endpoint for Prometheus metrics scraping"""
    health = 13133
    """Health check endpoint"""
    # Tracing
    jaeger_grpc = 14250
    """gRPC endpoint for Jaeger protocol"""
    jaeger_thrift_http = 14268
    """HTTP endpoint for Jaeger Thrift protocol"""
    zipkin = 9411
    """HTTP endpoint for Zipkin protocol"""


@unique
class Component(str, Enum):
    """Pipeline components of the OpenTelemetry Collector configuration.

    These represent the different types of components that can be part of an
    OpenTelemetry Collector pipeline.

    See https://opentelemetry.io/docs/collector/configuration/#basics for more details.

    Attributes:
        receiver: Components that receive data in various formats (e.g., OTLP, Jaeger, Zipkin).
        processor: Components that process data between reception and export.
        exporter: Components that send data to external systems or services.
        connector: Components that connect pipelines together.

    The enum values correspond to the top-level keys in the collector's config file.
    """

    receiver = "receivers"
    processor = "processors"
    exporter = "exporters"
    connector = "connectors"


class ConfigBuilder:
    """Builder for OpenTelemetry Collector configuration.

    This class handles the assembly of components (receivers, processors, exporters) into a valid
    configuration that can be consumed by the Collector.
    """

    def __init__(
        self,
        unit_name: str,
        global_scrape_interval: str,
        global_scrape_timeout: str,
        receiver_tls: bool = False,
        exporter_skip_verify: bool = False,
    ):
        """Generate an empty OpenTelemetry collector config.

        Args:
            unit_name: the name of the unit
            global_scrape_interval: value for `scrape_interval` in all prometheus receivers
            global_scrape_timeout: value for `scrape_timeout` in all prometheus receivers
            receiver_tls: whether to inject TLS config in all receivers on build
            exporter_skip_verify: value for `insecure_skip_verify` in all exporters
        """
        self._config = {
            "extensions": {},
            "receivers": {},
            "exporters": {},
            "connectors": {},
            "processors": {},
            "service": {
                "extensions": [],
                "pipelines": {},
                "telemetry": {},
            },
        }
        self._unit_name = unit_name
        self._receiver_tls = receiver_tls
        self._exporter_skip_verify = exporter_skip_verify
        self._scrape_interval = global_scrape_interval
        self._scrape_timeout = global_scrape_timeout

    def build(self) -> str:
        """Build the final configuration and return it as a YAML string.

        This method performs several important tasks:
        - Adds nopexporter(s) to pipelines that don't have any exporters
        - Injects TLS configuration to all receivers if enabled
        - Configures TLS verification settings for all exporters

        Returns:
            str: A YAML string representing the complete configuration.
        """
        self._add_missing_nop_exporters()
        if self._receiver_tls:
            self._add_tls_to_all_receivers()
        self._set_prometheus_receiver_global_timeout_and_interval(
            self._scrape_interval,
            self._scrape_timeout,
        )
        self._add_exporter_insecure_skip_verify(self._exporter_skip_verify)
        return yaml.safe_dump(self._config)

    @property
    def hash(self):
        """Return the config as a SHA256 hash."""
        return sha256(yaml.safe_dump(self.build()))

    def add_default_config(self):
        """Return the default config for OpenTelemetry Collector.

        We always include the OTLP receiver to ensure the config is valid, i.e. there must be at
        least one pipeline, and it must have a valid receiver exporter pair.
        """
        # NOTE: We omit the unit identifier in the receiver name to avoid duplicate OTLP receivers
        #       fighting for port bindings. This is only for relevant for the vm charm
        self.add_component(
            Component.receiver,
            "otlp",
            {
                "protocols": {
                    "http": {"endpoint": f"0.0.0.0:{Port.otlp_http.value}"},
                    "grpc": {"endpoint": f"0.0.0.0:{Port.otlp_grpc.value}"},
                },
            },
            pipelines=[
                f"logs/{self._unit_name}",
                f"metrics/{self._unit_name}",
                f"traces/{self._unit_name}",
            ],
        )
        # FIXME https://github.com/open-telemetry/opentelemetry-collector-contrib/issues/11780
        # Add TLS config to extensions
        self.add_extension("health_check", {"endpoint": f"0.0.0.0:{Port.health.value}"})
        self.add_telemetry(
            "logs",
            {
                "level": "INFO",
                "disable_stacktrace": True,
                # Write to a designated log file for internal telemetry logs. Otherwise, they go to
                # stderr and syslog by default. This is rotated by logrotate and is configured
                # elsewhere in the _configure_logrotate method.
                "output_paths": [INTERNAL_TELEMETRY_LOG_FILE],
            },
        )
        self.add_telemetry("metrics", {"level": "normal"})

    def add_component(
        self,
        component: Component,
        name: str,
        config: Dict[str, Any],
        pipelines: Optional[List[str]] = None,
    ) -> None:
        """Add a component to the configuration.

        Components are enabled when added to the appropriate "pipelines" within the service section.

        Args:
            component: The type of component to add (receiver, processor, etc.)
            name: Unique identifier for this component instance
            config: Configuration dictionary for the component
            pipelines: List of pipeline types ('logs', 'metrics', 'traces') to add
                     this component to. If None, the component is defined but not
                     added to any pipeline.
        """
        self._config[component.value][name] = config
        if pipelines:
            self._add_to_pipeline(name, component, pipelines)

    def add_extension(self, name: str, extension_config: Dict[str, Any]):
        """Add an extension to the config.

        Extensions are enabled by adding them to the appropriate service section.

        Args:
            name: a string representing the pre-defined extension name.
            extension_config: a (potentially nested) dict representing the config contents.

        Returns:
            Config since this is a builder method.
        """
        if name not in self._config["service"]["extensions"]:
            self._config["service"]["extensions"].append(name)
        self._config["extensions"][name] = extension_config

    def add_telemetry(self, category: Literal["logs", "metrics", "traces"], telem_config: Dict):
        """Add internal telemetry to the config.

        Telemetry is enabled by adding it to the appropriate service section.

        Args:
            category: a string representing the pre-defined internal-telemetry types (logs, metrics, traces).
            telem_config: a dict representing the telemetry config contents.

        Returns:
            Config since this is a builder method.
        """
        # https://opentelemetry.io/docs/collector/internal-telemetry
        self._config["service"]["telemetry"][category] = telem_config

    def _add_to_pipeline(self, name: str, component: Component, pipelines: List[str]):
        """Add a pipeline component to the service::pipelines config.

        Args:
            name: Unique identifier of the component to add
            component: Type of the component (receiver, processor, etc.)
            pipelines: List of pipeline types ('logs', 'metrics', 'traces') to add
                     the component to
        """
        # Create the pipeline dict key chain if it doesn't exist
        for pipeline in pipelines:
            self._config["service"]["pipelines"].setdefault(
                pipeline,
                {
                    component.value: [name],
                },
            )
            # Add to pipeline if it doesn't exist in the list already
            if name not in self._config["service"]["pipelines"][pipeline].setdefault(
                component.value,
                [],
            ):
                self._config["service"]["pipelines"][pipeline][component.value].append(name)

    def _add_missing_nop_exporters(self):
        """Add nopexporter(s) to any pipeline that has no exporters.

        Pipelines require at least one receiver and exporter, otherwise the otelcol service errors.
        To avoid this scenario, we add the nopexporter to each pipeline that has a receiver but no
        exporters.
        """
        nop_exporter_required = False
        for name in self._config["service"]["pipelines"].keys():
            pipeline = self._config["service"]["pipelines"].get(name, {})
            if pipeline:
                if pipeline.get("receivers", []) and not pipeline.get("exporters", []):
<<<<<<< HEAD
                    self._add_to_pipeline(f"debug/{self._unit_name}", Component.exporter, [name])
                    debug_exporter_required = True
        if debug_exporter_required:
            self.add_component(
                Component.exporter,
                f"debug/{self._unit_name}",
                {"verbosity": "normal", "use_internal_logger": False},
            )
=======
                    self._add_to_pipeline(f"nop/{self._unit_name}", Component.exporter, [name])
                    nop_exporter_required = True
        if nop_exporter_required:
            self.add_component(Component.exporter, f"nop/{self._unit_name}", {})
>>>>>>> 25517d07

    def _add_tls_to_all_receivers(
        self,
        cert_file: str = SERVER_CERT_PATH,
        key_file: str = SERVER_CERT_PRIVATE_KEY_PATH,
    ):
        """Add TLS configuration to all receivers in the config.

        If a TLS section already exist for a receiver, then it's not updated.

        Ref: https://github.com/open-telemetry/opentelemetry-collector/blob/main/config/configtls/README.md#server-configuration
        """
        # NOTE: TLS can't be added to zipkin because it doesn't have a "protocols" section
        for receiver in self._config.get("receivers", {}):
            for protocol in {"http", "grpc", "thrift_http"}:
                try:
                    # TODO: Luca: double check if this actually updates the config
                    section = self._config["receivers"][receiver]["protocols"][protocol]
                except KeyError:
                    continue
                else:
                    section.setdefault("tls", {})
                    section["tls"].setdefault("key_file", key_file)
                    section["tls"].setdefault("cert_file", cert_file)

    def _add_exporter_insecure_skip_verify(self, insecure_skip_verify: bool):
        """Add `tls::insecure_skip_verify` to every exporter's config.

        The nopexporter is skipped. If the `insecure_skip_verify` key already exists,
        the value is not updated.
        """
        for exporter in self._config.get("exporters", {}):
            if exporter.split("/")[0] in ["nop", "debug"]:
                continue
            self._config["exporters"][exporter].setdefault("tls", {}).setdefault(
                "insecure_skip_verify", insecure_skip_verify
            )

    def _set_prometheus_receiver_global_timeout_and_interval(self, interval: str, timeout: str):
        """Set the `scrape_interval` and `scrape_timeout` for all scrape_configs in every prometheus receiver."""
        receivers = self._config.get("receivers", {})
        for name, receiver in receivers.items():
            if name.split("/")[0] == "prometheus":
                scrape_configs = receiver.get("config", {}).get("scrape_configs", [])
                for scrape_cfg in scrape_configs:
                    scrape_cfg["scrape_interval"] = interval
                    scrape_cfg["scrape_timeout"] = timeout<|MERGE_RESOLUTION|>--- conflicted
+++ resolved
@@ -275,21 +275,10 @@
             pipeline = self._config["service"]["pipelines"].get(name, {})
             if pipeline:
                 if pipeline.get("receivers", []) and not pipeline.get("exporters", []):
-<<<<<<< HEAD
-                    self._add_to_pipeline(f"debug/{self._unit_name}", Component.exporter, [name])
-                    debug_exporter_required = True
-        if debug_exporter_required:
-            self.add_component(
-                Component.exporter,
-                f"debug/{self._unit_name}",
-                {"verbosity": "normal", "use_internal_logger": False},
-            )
-=======
                     self._add_to_pipeline(f"nop/{self._unit_name}", Component.exporter, [name])
                     nop_exporter_required = True
         if nop_exporter_required:
             self.add_component(Component.exporter, f"nop/{self._unit_name}", {})
->>>>>>> 25517d07
 
     def _add_tls_to_all_receivers(
         self,
