"""Helper module to build the configuration for OpenTelemetry Collector."""

import logging
<<<<<<< HEAD
from typing import Any, Dict, List, Literal, Optional, Set, Tuple
=======
from typing import Any, Dict, List, Literal, Optional, Set
>>>>>>> da41faaf

import yaml

from config_builder import Component, ConfigBuilder, Port
from constants import FILE_STORAGE_DIRECTORY
from integrations import ProfilingEndpoint

logger = logging.getLogger(__name__)


def tail_sampling_config(
    tracing_sampling_rate_charm: float,
    tracing_sampling_rate_workload: float,
    tracing_sampling_rate_error: float,
) -> Dict[str, Any]:
    """Generate configuration for the tail sampling processor.

    This function creates a configuration dictionary for the tail sampling processor
    that implements a multi-policy sampling strategy:
    - Error traces: Samples a configurable percentage of traces with ERROR status
    - Charm traces: Samples traces from charm services based on a configurable rate
    - Workload traces: Samples traces from non-charm workloads based on a configurable rate

    Args:
        tracing_sampling_rate_charm: Sampling rate (0-100) for charm-originated traces
        tracing_sampling_rate_workload: Sampling rate (0-100) for workload traces
        tracing_sampling_rate_error: Sampling rate (0-100) for error traces

    Returns:
        Dict[str, Any]: A dictionary containing the tail sampling configuration
                      in the format expected by the OpenTelemetry Collector.

    Note:
        The tail sampling processor evaluates each policy in order, and a trace
        will be sampled if it matches any of the policies. The error policy
        takes precedence over the others.
        See the description of tail sampling processor for the full decision tree:
        https://github.com/open-telemetry/opentelemetry-collector-contrib/tree/main/processor/tailsamplingprocessor
    """
    return yaml.safe_load(
        f"""
        policies:
          - name: error-traces-policy
            type: and
            and:
              and_sub_policy:
                # status_code processor is using span_status property of spans within a trace
                # see https://opentelemetry.io/docs/concepts/signals/traces/#span-status for reference
                - name: trace-status-policy
                  type: status_code
                  status_code:
                    status_codes:
                    - ERROR
                - name: probabilistic-policy
                  type: probabilistic
                  probabilistic:
                    sampling_percentage: {tracing_sampling_rate_error}
          - name: charm-traces-policy
            type: and
            and:
              and_sub_policy:
                - name: service-name-policy
                  type: string_attribute
                  string_attribute:
                    key: service.name
                    values:
                    - ".+-charm"
                    enabled_regex_matching: true
                - name: probabilistic-policy
                  type: probabilistic
                  probabilistic:
                    sampling_percentage: {tracing_sampling_rate_charm}
          # NOTE: this is the exact inverse match of the charm tracing policy
          - name: workload-traces-policy
            type: and
            and:
              and_sub_policy:
                - name: service-name-policy
                  type: string_attribute
                  string_attribute:
                    key: service.name
                    values:
                    - ".+-charm"
                    enabled_regex_matching: true
                    invert_match: true
                - name: probabilistic-policy
                  type: probabilistic
                  probabilistic:
                    sampling_percentage: {tracing_sampling_rate_workload}
        """
    )


class ConfigManager:
    """High-level configuration manager for OpenTelemetry Collector.

    This class provides a simplified interface for configuring the OpenTelemetry
    Collector by abstracting away the low-level details of the configuration format.
    It builds on top of the ConfigBuilder class to provide feature-oriented
    methods for common configuration scenarios.
    """

    def __init__(
        self,
        unit_name: str,
        hostname: str,
        global_scrape_interval: str,
        global_scrape_timeout: str,
        receiver_tls: bool = False,
        insecure_skip_verify: bool = False,
        queue_size: int = 1000,
        max_elapsed_time_min: int = 5,
    ):
        """Generate a default OpenTelemetry collector ConfigManager.

        The base configuration is our opinionated default.

        Args:
            unit_name: the name of the unit
            hostname: instance ID of the machine hosting this charm e.g. juju 264c76-19
            global_scrape_interval: set a global scrape interval for all prometheus receivers on build
            global_scrape_timeout: set a global scrape timeout for all prometheus receivers on build
            receiver_tls: whether to inject TLS config in all receivers on build
            insecure_skip_verify: value for `insecure_skip_verify` in all exporters
            queue_size: size of the sending queue for exporters
            max_elapsed_time_min: maximum elapsed time for retrying failed requests in minutes
        """
        self._unit_name = unit_name
        self._hostname = hostname
        self._insecure_skip_verify = insecure_skip_verify
        self._queue_size = queue_size
        self._max_elapsed_time_min = max_elapsed_time_min
        self.config = ConfigBuilder(
            unit_name=self._unit_name,
            hostname=self._hostname,
            global_scrape_interval=global_scrape_interval,
            global_scrape_timeout=global_scrape_timeout,
            receiver_tls=receiver_tls,
            exporter_skip_verify=insecure_skip_verify,
        )
        self.config.add_default_config()
        self.config.add_extension("file_storage", {"directory": FILE_STORAGE_DIRECTORY})

    @property
    def sending_queue_config(self) -> Dict[str, Any]:
        """Return the default sending queue configuration."""
        return {
            "sending_queue": {
                "enabled": True,
                "queue_size": self._queue_size,
                "storage": "file_storage",
            },
            "retry_on_failure": {
                "max_elapsed_time": f"{self._max_elapsed_time_min}m",
            },
        }

    @property
    def prometheus_remotewrite_wal_config(self) -> Dict[str, Any]:
        """Return the default WAL configuration for Prometheus remote write.

        FIXME The WAL config is broken upstream, so we remove it until this is fixed:
        https://github.com/canonical/opentelemetry-collector-k8s-operator/issues/105
        """
        return {}

    def add_log_ingestion(self) -> None:
        """Configure the collector to receive logs via Loki protocol.

        This method sets up the Loki receiver to accept log entries from sources
        like Promtail. The receiver will be available on the port specified by
        `Port.loki_http` and will be added to the 'logs' pipeline.

        See Also:
            https://github.com/open-telemetry/opentelemetry-collector-contrib/tree/main/receiver/lokireceiver
        """
        self.config.add_component(
            Component.receiver,
            # Receivers that bind to ports need to have the same name across different units of Otelcol on the same machine
            # so that the binary can deduplicate them.
            # We'll rely on the LXC instance ID to set the common name.
            f"loki/receive-loki-logs/{self._hostname}",
            {
                "protocols": {
                    "http": {
                        "endpoint": f"0.0.0.0:{Port.loki_http.value}",
                    },
                },
                "use_incoming_timestamp": True,
            },
            pipelines=[f"logs/{self._unit_name}"],
        )

    def add_log_forwarding(self, endpoints: List[dict], insecure_skip_verify: bool) -> None:
        """Configure log forwarding to one or more Loki endpoints.

        This method sets up the Loki exporter to forward logs to the specified
        endpoints. It also configures appropriate processors to format the logs
        and extract relevant attributes as Loki labels.

        The LogRecord format is controlled with the `loki.format` hint.

        The Loki exporter converts OTLP resource and log attributes into Loki labels, which are indexed.
        Configuring hints (e.g. `loki.attribute.labels`) specifies which attributes should be placed as labels.
        The hints are themselves attributes and will be ignored when exporting to Loki.

        See Also:
            https://github.com/open-telemetry/opentelemetry-collector-contrib/tree/v0.122.0/exporter/lokiexporter
        """
        for idx, endpoint in enumerate(endpoints):
            self.config.add_component(
                Component.exporter,
                f"loki/send-loki-logs/{idx}",
                {
                    "endpoint": endpoint["url"],
                    "default_labels_enabled": {"exporter": False, "job": True},
                    "tls": {"insecure_skip_verify": insecure_skip_verify},
                    **self.sending_queue_config,
                },
                pipelines=[f"logs/{self._unit_name}"],
            )
        # TODO: Luca: this was gated by having outgoing logs. Do we need that?
        self.config.add_component(
            Component.processor,
            "resource/send-loki-logs",
            {
                "attributes": [
                    {
                        "action": "insert",
                        "key": "loki.format",
                        "value": "raw",  # logfmt, json, raw
                    },
                ]
            },
            pipelines=[f"logs/{self._unit_name}"],
        )
        self.config.add_component(
            Component.processor,
            "attributes/send-loki-logs",
            {
                "actions": [
                    {
                        "action": "upsert",
                        "key": "loki.attribute.labels",
                        # These labels are set in `_scrape_configs` of the `v1.loki_push_api` lib
                        "value": "container, job, filename, juju_application, juju_charm, juju_model, juju_model_uuid, juju_unit, snap_name, path",
                    },
                ]
            },
            pipelines=[f"logs/{self._unit_name}"],
        )

    def add_profile_ingestion(self):
        """Configure ingesting profiles."""
        self.config.add_component(
            Component.receiver,
            f"otlp/{self._hostname}",
            {
                "protocols": {
                    "http": {"endpoint": f"0.0.0.0:{Port.otlp_http.value}"},
                    "grpc": {"endpoint": f"0.0.0.0:{Port.otlp_grpc.value}"},
                },
            },
            pipelines=["profiles"],
        )

    def add_profile_forwarding(self, endpoints: List[ProfilingEndpoint]):
        """Configure forwarding profiles to a profiling backend (Pyroscope)."""
        # if we don't do this, and there is no relation on receive-profiles, otelcol will complain
        # that there are no receivers configured for this exporter.
        self.add_profile_ingestion()

        for idx, endpoint in enumerate(endpoints):
            self.config.add_component(
                Component.exporter,
                # first component of this ID is the exporter type
                f"otlp/profiling/{idx}",
                {
                    "endpoint": endpoint.endpoint,
                    # we need `insecure` as well as `insecure_skip_verify` because the endpoint
                    # we're receiving from pyroscope is a grpc one and has no scheme prefix, and
                    # the client defaults to https and fails to handshake unless we set `insecure=False`.
                    "tls": {
                        "insecure": endpoint.insecure,
                        "insecure_skip_verify": self._insecure_skip_verify,
                    },
                },
                pipelines=["profiles"],
            )

    def add_self_scrape(self, identifier: str, labels: Dict) -> None:
        """Configure the collector to scrape its own metrics.

        This sets up a Prometheus receiver that scrapes the collector's own
        metrics endpoint and enriches the metrics with the provided labels.

        Args:
            identifier: Unique JujuTopology identifier for this collector instance,
                      used in the job name
            labels: Dictionary of labels to attach to all scraped metrics.

        See Also:
            https://github.com/open-telemetry/opentelemetry-collector-contrib/tree/main/receiver/prometheusreceiver
        """
        self.config.add_component(
            Component.receiver,
            f"prometheus/self-monitoring/{self._unit_name}",
            {
                "config": {
                    "scrape_configs": [
                        {
                            # This job name is overwritten with "otelcol" when remote-writing
                            "job_name": f"juju_{identifier}_self-monitoring",
                            "scrape_interval": "60s",
                            "static_configs": [
                                {
                                    "targets": [f"0.0.0.0:{Port.metrics.value}"],
                                    "labels": labels,
                                }
                            ],
                        }
                    ]
                }
            },
            pipelines=[f"metrics/{self._unit_name}"],
        )

    def add_prometheus_scrape_jobs(self, jobs: List[Dict]):
        """Add Prometheus scrape configurations to the collector.

        This method updates the Prometheus receiver configuration with the
        provided scrape jobs. Each job should be a dictionary following the
        Prometheus scrape configuration format.

        Args:
            jobs: List of Prometheus scrape job configurations. Each job should
                 be a dictionary that matches the Prometheus scrape_config format.

        Note:
            The scrape jobs will be added to the Prometheus receiver configuration
            with TLS verification settings inherited from the ConfigManager instance.
        """
        if not jobs:
            return
        for scrape_job in jobs:
            # Otelcol acts as a client and scrapes the metrics-generating server, so we enable
            # toggling of skipping the validation of the server certificate
            if "tls_config" not in scrape_job:
                scrape_job["tls_config"] = {}
            scrape_job["tls_config"]["insecure_skip_verify"] = self._insecure_skip_verify

        self.config.add_component(
            Component.receiver,
            f"prometheus/metrics-endpoint/{self._unit_name}",
            config={"config": {"scrape_configs": jobs}},
            pipelines=[f"metrics/{self._unit_name}"],
        )

    def add_remote_write(self, endpoints: List[Dict[str, str]]):
        """Configure forwarding alert rules to prometheus/mimir via remote-write."""
        # https://github.com/open-telemetry/opentelemetry-collector-contrib/tree/main/exporter/prometheusremotewriteexporter
        for idx, endpoint in enumerate(endpoints):
            self.config.add_component(
                Component.exporter,
                f"prometheusremotewrite/send-remote-write/{idx}",
                {
                    "endpoint": endpoint["url"],
                    "tls": {"insecure_skip_verify": self._insecure_skip_verify},
                    **self.prometheus_remotewrite_wal_config,
                },
                pipelines=[f"metrics/{self._unit_name}"],
            )

        # TODO Receive alert rules via remote write
        # https://github.com/open-telemetry/opentelemetry-collector-contrib/issues/37277

    def add_traces_ingestion(
        self,
        requested_tracing_protocols: Set[Literal["zipkin", "jaeger_grpc", "jaeger_thrift_http"]],
    ) -> None:
        """Configure trace ingestion for supported protocols.

        Sets up the appropriate receivers based on the requested tracing protocols.
        The supported protocols are:
        - otlp: For traces in OpenTelemetry Protocol format (always enabled)
        - zipkin: For traces in Zipkin format
        - jaeger_grpc: For traces in Jaeger gRPC format
        - jaeger_thrift_http: For traces in Jaeger Thrift over HTTP format

        Args:
            requested_tracing_protocols: Set of protocol names to enable.
                                      If empty, a warning will be logged.

        Note:
            The receivers will be added to the 'traces' pipeline.
        """
        if not requested_tracing_protocols:
            logger.warning("No tempo receivers enabled: otel-collector cannot ingest traces.")
            return

        if "zipkin" in requested_tracing_protocols:
            self.config.add_component(
                Component.receiver,
                f"zipkin/receive-traces/{self._unit_name}",
                {"endpoint": f"0.0.0.0:{Port.zipkin.value}"},
                pipelines=[f"traces/{self._unit_name}"],
            )
        if (
            "jaeger_grpc" in requested_tracing_protocols
            or "jaeger_thrift_http" in requested_tracing_protocols
        ):
            jaeger_config = {"protocols": {}}
            if "jaeger_grpc" in requested_tracing_protocols:
                jaeger_config["protocols"].update(
                    {"grpc": {"endpoint": f"0.0.0.0:{Port.jaeger_grpc.value}"}}
                )
            if "jaeger_thrift_http" in requested_tracing_protocols:
                jaeger_config["protocols"].update(
                    {"thrift_http": {"endpoint": f"0.0.0.0:{Port.jaeger_thrift_http.value}"}}
                )
            self.config.add_component(
                Component.receiver,
                f"jaeger/receive-traces/{self._unit_name}",
                jaeger_config,
                pipelines=[f"traces/{self._unit_name}"],
            )

    def add_traces_processing(
        self,
        sampling_rate_charm: float,
        sampling_rate_workload: float,
        sampling_rate_error: float,
    ) -> None:
        """Configure trace sampling and processing.

        Sets up the tail sampling processor with different sampling rates for:
        - Error traces
        - Traces from the charm
        - Traces from the workload

        Args:
            sampling_rate_charm: Sampling rate (0-100) for charm-originated traces
            sampling_rate_workload: Sampling rate (0-100) for workload traces
            sampling_rate_error: Sampling rate (0-100) for error traces

        Note:
            Error traces are identified by their status code, while charm vs workload
            traces are distinguished by the 'service.name' attribute.
        """
        self.config.add_component(
            Component.processor,
            "tail_sampling",
            tail_sampling_config(
                tracing_sampling_rate_charm=sampling_rate_charm,
                tracing_sampling_rate_workload=sampling_rate_workload,
                tracing_sampling_rate_error=sampling_rate_error,
            ),
            pipelines=[f"traces/{self._unit_name}"],
        )

    def add_traces_forwarding(self, endpoint: str) -> None:
        """Configure trace forwarding to a Tempo endpoint.

        Sets up an OTLP HTTP exporter to forward traces to the specified endpoint.

        Args:
            endpoint: The URL of the Tempo endpoint to forward traces to.

        Note:
            Currently, only one endpoint is supported due to limitations in the
            Tempo charm. The exporter will be added to the 'traces' pipeline.
        """
        self.config.add_component(
            Component.exporter,
            "otlphttp/send-traces",
            {
                "endpoint": endpoint,
                **self.sending_queue_config,
            },
            pipelines=[f"traces/{self._unit_name}"],
        )

    def add_cloud_integrator(
        self,
        username: Optional[str],
        password: Optional[str],
        prometheus_url: Optional[str],
        loki_url: Optional[str],
        tempo_url: Optional[str],
    ) -> None:
        """Configure forwarding telemetry to the endpoints provided by a cloud-integrator charm.

        Args:
            username: Username for basic authentication (if required)
            password: Password for basic authentication (if required)
            prometheus_url: URL for forwarding metrics (e.g., Prometheus remote write)
            loki_url: URL for forwarding logs to Loki
            tempo_url: URL for forwarding traces to Tempo

        Note:
            If both username and password are provided, they will be used for
            basic authentication with all configured endpoints. The TLS settings
            (including insecure_skip_verify) will be inherited from the ConfigManager.
        """
        exporter_auth_config = {}
        if username and password:
            self.config.add_extension(
                "basicauth/cloud-integrator",
                {
                    "client_auth": {
                        "username": username,
                        "password": password,
                    }
                },
            )
            exporter_auth_config = {"auth": {"authenticator": "basicauth/cloud-integrator"}}
        if prometheus_url:
            self.config.add_component(
                Component.exporter,
                "prometheusremotewrite/cloud-config",
                {
                    "endpoint": prometheus_url,
                    "tls": {"insecure_skip_verify": self._insecure_skip_verify},
                    **exporter_auth_config,
                    **self.prometheus_remotewrite_wal_config,
                },
                pipelines=[f"metrics/{self._unit_name}"],
            )
        if loki_url:
            self.config.add_component(
                Component.exporter,
                "loki/cloud-config",
                {
                    "endpoint": loki_url,
                    "tls": {"insecure_skip_verify": self._insecure_skip_verify},
                    "default_labels_enabled": {"exporter": False, "job": True},
                    "headers": {"Content-Encoding": "snappy"},  # TODO: check if this is needed
                    **exporter_auth_config,
                    **self.sending_queue_config,
                },
                pipelines=[f"logs/{self._unit_name}"],
            )
        if tempo_url:
            self.config.add_component(
                Component.exporter,
                "otlphttp/cloud-config",
                {
                    "endpoint": tempo_url,
                    "tls": {"insecure_skip_verify": self._insecure_skip_verify},
                    **exporter_auth_config,
                    **self.sending_queue_config,
                },
                pipelines=[f"traces/{self._unit_name}"],
            )

    def add_custom_processors(self, processors_raw: str) -> None:
        """Add custom processors from Juju configuration.

        This method parses the 'processors' configuration option and adds it to
        the OpenTelemetry Collector configuration.
        """
        for processor_name, processor_config in yaml.safe_load(processors_raw).items():
            self.config.add_component(
                Component.processor,
                f"{processor_name}/{self._unit_name}/_custom",
                processor_config,
                pipelines=[
                    f"metrics/{self._unit_name}",
                    f"logs/{self._unit_name}",
                    f"traces/{self._unit_name}",
                ],
            )

    def update_jobs_with_ca_paths(
        self, metrics_consumer_jobs: List[Dict], cert_paths: Dict[str, str]
    ) -> List[Dict]:
        """Update jobs to use certificate file paths instead of certificate content.

        This method updates the TLS configuration of Prometheus scrape jobs to
        reference CA certificates by file path instead of containing the
        certificate content directly.

        Args:
            metrics_consumer_jobs: List of scrape job dictionaries from MetricsEndpointConsumer
            cert_paths: Dictionary mapping job names to their certificate file paths

        Returns:
            List of updated scrape job dictionaries with ca_file pointing to file paths
        """
        for job in metrics_consumer_jobs:
            job_name = job.get("job_name", "default")

            if job_name not in cert_paths:
                job.pop("tls_config", None)
                continue

            tls_config = job.get("tls_config", {})
            tls_config["ca_file"] = cert_paths[job_name]
            if "ca" in tls_config:
                tls_config.pop("ca")
            job["tls_config"] = tls_config
            logger.debug(
                f"Updated job '{job_name}' to use certificate path: {cert_paths[job_name]}"
            )

        return metrics_consumer_jobs

<<<<<<< HEAD
    def add_debug_exporters(self, enabled_pipelines: List[Tuple[str, bool]]):
=======
    def add_debug_exporters(self, logs: bool=False, metrics: bool=False, traces: bool=False):
>>>>>>> da41faaf
        """Add debug exporters for enabled pipelines.

        We set `use_internal_logger` to False to keep the debug output separate from the
        collector's internal logs.
        """
<<<<<<< HEAD
        if any(enabled for _, enabled in enabled_pipelines):
=======
        pipelines = {"logs": logs, "metrics": metrics, "traces": traces}
        if any(pipelines.values()):
>>>>>>> da41faaf
            self.config.add_component(
                Component.exporter,
                "debug/juju-config-enabled",
                {"verbosity": "normal", "use_internal_logger": False},
<<<<<<< HEAD
                pipelines=[f"{pipeline}/{self._unit_name}" for pipeline, enabled in enabled_pipelines if enabled],
=======
                pipelines=[f"{pipeline}/{self._unit_name}" for pipeline, enabled in pipelines.items() if enabled],
>>>>>>> da41faaf
            )<|MERGE_RESOLUTION|>--- conflicted
+++ resolved
@@ -1,11 +1,7 @@
 """Helper module to build the configuration for OpenTelemetry Collector."""
 
 import logging
-<<<<<<< HEAD
-from typing import Any, Dict, List, Literal, Optional, Set, Tuple
-=======
 from typing import Any, Dict, List, Literal, Optional, Set
->>>>>>> da41faaf
 
 import yaml
 
@@ -613,29 +609,17 @@
 
         return metrics_consumer_jobs
 
-<<<<<<< HEAD
-    def add_debug_exporters(self, enabled_pipelines: List[Tuple[str, bool]]):
-=======
     def add_debug_exporters(self, logs: bool=False, metrics: bool=False, traces: bool=False):
->>>>>>> da41faaf
         """Add debug exporters for enabled pipelines.
 
         We set `use_internal_logger` to False to keep the debug output separate from the
         collector's internal logs.
         """
-<<<<<<< HEAD
-        if any(enabled for _, enabled in enabled_pipelines):
-=======
         pipelines = {"logs": logs, "metrics": metrics, "traces": traces}
         if any(pipelines.values()):
->>>>>>> da41faaf
             self.config.add_component(
                 Component.exporter,
                 "debug/juju-config-enabled",
                 {"verbosity": "normal", "use_internal_logger": False},
-<<<<<<< HEAD
-                pipelines=[f"{pipeline}/{self._unit_name}" for pipeline, enabled in enabled_pipelines if enabled],
-=======
                 pipelines=[f"{pipeline}/{self._unit_name}" for pipeline, enabled in pipelines.items() if enabled],
->>>>>>> da41faaf
             )