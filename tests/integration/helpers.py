--- conflicted
+++ resolved
@@ -16,10 +16,7 @@
     "enable_debug_exporter_for_logs": "true",
     "enable_debug_exporter_for_metrics": "true",
 }
-<<<<<<< HEAD
-=======
 SNAP_STATUS_COMMAND: Final[str] = "sudo snap services opentelemetry-collector"
->>>>>>> da41faaf
 
 
 @retry(stop=stop_after_attempt(20), wait=wait_fixed(10))
@@ -36,18 +33,10 @@
     return True
 
 
-<<<<<<< HEAD
 async def is_pattern_not_in_debug_logs(juju: jubilant.Juju, pattern: str):
     debug_logs = juju.ssh("otelcol/0", command="sudo snap logs opentelemetry-collector -n=all")
     if re.search(pattern, debug_logs):
         raise Exception(f"Pattern {pattern} found in the debug logs")
-    return True
-=======
-@retry(stop=stop_after_attempt(10), wait=wait_fixed(10))
-async def is_pattern_not_in_logs(juju: jubilant.Juju, pattern: str):
-    otelcol_logs = juju.ssh("otelcol/0", command="sudo snap logs opentelemetry-collector -n=all")
-    if re.search(pattern, otelcol_logs):
-        raise Exception(f"Pattern {pattern} found in the otelcol logs")
     return True
 
 
@@ -79,5 +68,4 @@
     for name in receivers.keys():
         if receiver_name in name:
             return name
-    return ""
->>>>>>> da41faaf
+    return ""