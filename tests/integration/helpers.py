--- conflicted
+++ resolved
@@ -4,12 +4,7 @@
 """Integration tests helpers."""
 
 import re
-<<<<<<< HEAD
-from typing import Final
-
-=======
 from typing import Dict, Final
->>>>>>> 25517d07
 import jubilant
 from tenacity import retry, stop_after_attempt, wait_fixed
 
